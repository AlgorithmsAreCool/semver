--- conflicted
+++ resolved
@@ -1,489 +1,485 @@
-﻿using System;
-using System.Globalization;
-#if !NETSTANDARD
-using System.IO;
-using System.Runtime.Serialization.Formatters.Binary;
-#endif
-using Xunit;
-
-namespace Semver.Test
-{
-    /// <summary>
-    /// Tests of basic <see cref="SemVersion"/> functionality.
-    /// </summary>
-    public class SemVersionTests
-    {
-        #region Constructors
-        /// <summary>
-        /// Verifies the default values of the arguments to the primary constructor.
-        /// </summary>
-        [Fact]
-        public void ConstructSemVersionDefaultValuesTest()
-        {
-            var v = new SemVersion(1);
-
-            Assert.Equal(1, v.Major);
-            Assert.Equal(0, v.Minor);
-            Assert.Equal(0, v.Patch);
-            Assert.Equal("", v.Prerelease);
-            Assert.Equal("", v.Metadata);
-        }
-
-        [Theory]
-        // Basic version
-        [InlineData(1, 2, 3, "a", "b")]
-        // Letter Limits
-        [InlineData(1, 2, 3, "A-Z.a-z.0-9", "A-Z.a-z.0-9")]
-        // Dash in strange places
-        [InlineData(1, 2, 3, "-", "b")]
-        [InlineData(1, 2, 3, "--", "b")]
-        [InlineData(1, 2, 3, "a", "-")]
-        [InlineData(1, 2, 3, "a", "--")]
-        [InlineData(1, 2, 3, "-a", "b")]
-        [InlineData(1, 2, 3, "--a", "b")]
-        [InlineData(1, 2, 3, "a", "-b")]
-        [InlineData(1, 2, 3, "a", "--b")]
-        [InlineData(1, 2, 3, "a-", "b")]
-        [InlineData(1, 2, 3, "a--", "b")]
-        [InlineData(1, 2, 3, "a", "b-")]
-        [InlineData(1, 2, 3, "a", "b--")]
-        [InlineData(1, 2, 3, "-.a", "b")]
-        [InlineData(1, 2, 3, "a", "-.b")]
-        [InlineData(1, 2, 3, "a.-", "b")]
-        [InlineData(1, 2, 3, "a.-.c", "b")]
-        [InlineData(1, 2, 3, "a", "b.-")]
-        [InlineData(1, 2, 3, "a", "b.-.c")]
-        // Leading Zero on prerelease Alphanumeric Identifiers
-        [InlineData(1, 2, 3, "0a", "b")]
-        [InlineData(1, 2, 3, "00000a", "b")]
-        [InlineData(1, 2, 3, "a.0c", "b")]
-        [InlineData(1, 2, 3, "a.00000c", "b")]
-        // Empty string
-        [InlineData(1, 2, 3, "a", "")]
-        [InlineData(1, 2, 3, "", "b")]
-        [InlineData(1, 2, 3, "", "")]
-        // Null handling
-        [InlineData(1, 2, 3, "a", null)]
-        [InlineData(1, 2, 3, null, "b")]
-        [InlineData(1, 2, 3, null, null)]
-        // Negative version numbers
-        // TODO these should be invalid and throw argument exceptions (issue#41)
-        [InlineData(-1, 0, 0, "", "")]
-        [InlineData(0, -1, 0, "", "")]
-        [InlineData(0, 0, -1, "", "")]
-        [InlineData(-1, -1, -1, "", "")]
-        // Illegal characters
-        // TODO Illegal characters be invalid and throw argument exceptions (issue#41)
-        [InlineData(1, 2, 3, "😞", "b")]
-        [InlineData(1, 2, 3, "a", "😞")]
-        // Leading Zeros in Prerelease
-        // TODO Leading zeros in prerelease be invalid and throw argument exceptions (issue#41)
-        [InlineData(1, 2, 3, "01", "b")]
-        [InlineData(1, 2, 3, "a.01", "b")]
-        [InlineData(1, 2, 3, "a.01.c", "b")]
-        [InlineData(1, 2, 3, "a.0000001.c", "b")]
-        // Leading Zeros in MetaData (valid)
-        [InlineData(1, 2, 3, "a", "01")]
-        [InlineData(1, 2, 3, "a", "b.01")]
-        [InlineData(1, 2, 3, "a", "b.01.c")]
-        [InlineData(1, 2, 3, "a", "b.00000001.c")]
-        [InlineData(1, 2, 3, "a", "0b")]
-        [InlineData(1, 2, 3, "a", "0000000b")]
-        [InlineData(1, 2, 3, "a", "b.0c")]
-        [InlineData(1, 2, 3, "a", "b.000000c")]
-        // Empty Identifiers
-        // TODO Empty Identifiers should be invalid and throw argument exceptions (issue#41)
-        [InlineData(1, 2, 3, ".", "b")]
-        [InlineData(1, 2, 3, "a", ".")]
-        [InlineData(1, 2, 3, "a.", "b")]
-        [InlineData(1, 2, 3, "a..", "b")]
-        [InlineData(1, 2, 3, "a", "b.")]
-        [InlineData(1, 2, 3, "a", "b..")]
-        [InlineData(1, 2, 3, ".a", "b")]
-        [InlineData(1, 2, 3, "..a", "b")]
-        [InlineData(1, 2, 3, "a", ".b")]
-        [InlineData(1, 2, 3, "a", "..b")]
-        [InlineData(1, 2, 3, "a..c", "b")]
-        [InlineData(1, 2, 3, "a", "b..c")]
-        public void ConstructSemVersionTest(int major, int minor, int patch, string prerelease, string metadata)
-        {
-            var v = new SemVersion(major, minor, patch, prerelease, metadata);
-
-            Assert.Equal(major, v.Major);
-            Assert.Equal(minor, v.Minor);
-            Assert.Equal(patch, v.Patch);
-            Assert.Equal(prerelease ?? "", v.Prerelease);
-            Assert.Equal(metadata ?? "", v.Metadata);
-        }
-        #endregion
-
-        [Theory]
-        [InlineData(1, 2, 3, "a", "b")]
-        [InlineData(1, 2, 3, "A-Z.a-z.0-9", "A-Z.a-z.0-9")]
-        [InlineData(1, 2, 3, "a", "😞")]
-        [InlineData(1, 2, 3, "a", "b..c")]
-        [InlineData(1, 2, 3, "a", null)]
-        [InlineData(1, 2, 3, "a", "-")]
-        public void BuildTest(int major, int minor, int patch, string prerelease, string metadata)
-        {
-            var v = new SemVersion(major, minor, patch, prerelease, metadata);
-
-#pragma warning disable 618
-            Assert.Equal(metadata ?? "", v.Build);
-#pragma warning restore 618
-        }
-
-        [Theory]
-        [InlineData(1, 2, 3, "A-Z.a-z.0-9", "A-Z.a-z.0-9", true)]
-        [InlineData(1, 2, 3, "-", "b", true)]
-        [InlineData(1, 2, 3, ".", "b", true)]
-        [InlineData(1, 2, 3, "..", "b", true)]
-        [InlineData(1, 2, 3, "01", "b", true)]
-        [InlineData(1, 2, 3, "😞", "b", true)]
-        [InlineData(1, 2, 3, "", "b", false)]
-        [InlineData(1, 2, 3, null, "b", false)]
-        public void IsPrereleaseTest(int major, int minor, int patch, string prerelease, string metadata, bool expected)
-        {
-            var v = new SemVersion(major, minor, patch, prerelease, metadata);
-
-            Assert.True(expected == v.IsPrerelease, v.ToString());
-        }
-
-        #region System.Version
-        [Theory]
-        [InlineData(0, 0, 0, 0)]
-        [InlineData(1, 1, 1, 1)]
-        [InlineData(1, 2, 0, 3)]
-        [InlineData(1, 2, 4, 3)]
-        public void ConstructSemVersionFromSystemVersionTest(int major, int minor, int build, int revision)
-        {
-            var nonSemanticVersion = new Version(major, minor, build, revision);
-
-#pragma warning disable 618
-            var v = new SemVersion(nonSemanticVersion);
-#pragma warning restore 618
-
-            Assert.Equal(major, v.Major);
-            Assert.Equal(minor, v.Minor);
-            Assert.Equal(revision, v.Patch);
-            Assert.Equal("", v.Prerelease);
-            Assert.Equal(build > 0 ? build.ToString(CultureInfo.InvariantCulture) : "", v.Metadata);
-        }
-
-        [Theory]
-        [InlineData(0, 0, 0)]
-        [InlineData(1, 1, 1)]
-        [InlineData(1, 2, 0)]
-        [InlineData(1, 2, 4)]
-        public void ConstructSemVersionFromSystemVersionWithUndefinedRevisionTest(int major, int minor, int build)
-        {
-            var nonSemanticVersion = new Version(major, minor, build);
-
-#pragma warning disable 618
-            var v = new SemVersion(nonSemanticVersion);
-#pragma warning restore 618
-
-            Assert.Equal(major, v.Major);
-            Assert.Equal(minor, v.Minor);
-            Assert.Equal(0, v.Patch);
-            Assert.Equal("", v.Prerelease);
-            Assert.Equal(build > 0 ? build.ToString(CultureInfo.InvariantCulture) : "", v.Metadata);
-        }
-
-        [Theory]
-        [InlineData(0, 0)]
-        [InlineData(1, 1)]
-        [InlineData(1, 2)]
-        public void ConstructSemVersionFromSystemVersionWithUndefinedBuildRevisionTest(int major, int minor)
-        {
-            var nonSemanticVersion = new Version(major, minor);
-
-#pragma warning disable 618
-            var v = new SemVersion(nonSemanticVersion);
-#pragma warning restore 618
-
-            Assert.Equal(major, v.Major);
-            Assert.Equal(minor, v.Minor);
-            Assert.Equal(0, v.Patch);
-            Assert.Equal("", v.Prerelease);
-            Assert.Equal("", v.Metadata);
-        }
-
-        [Fact]
-        public void ConstructSemVersionFromNullSystemVersionTest()
-        {
-#pragma warning disable 618
-            var ex = Assert.Throws<ArgumentNullException>(() => new SemVersion(null));
-#pragma warning restore 618
-
-            Assert.Equal("Value cannot be null.\r\nParameter name: version", ex.Message);
-        }
-
-        [Theory]
-        [InlineData(0, 0, 0, 0)]
-        [InlineData(1, 1, 1, 0)]
-        [InlineData(1, 2, 0, 0)]
-        [InlineData(45, 2, 4, 0)]
-        public void FromVersionWithZeroRevisionTest(int major, int minor, int build, int revision)
-        {
-            var nonSemanticVersion = new Version(major, minor, build, revision);
-
-            var v = SemVersion.FromVersion(nonSemanticVersion);
-
-            Assert.Equal(major, v.Major);
-            Assert.Equal(minor, v.Minor);
-            Assert.Equal(build, v.Patch);
-            Assert.Equal("", v.Prerelease);
-            Assert.Equal("", v.Metadata);
-        }
-
-        [Theory]
-        [InlineData(1, 1, 1, 1)]
-        [InlineData(1, 2, 0, 32)]
-        [InlineData(45, 2, 4, 5414)]
-        public void FromVersionWithPositiveRevisionTest(int major, int minor, int build, int revision)
-        {
-            var nonSemanticVersion = new Version(major, minor, build, revision);
-
-            var ex = Assert.Throws<ArgumentException>(() => SemVersion.FromVersion(nonSemanticVersion));
-
-            Assert.Equal("Version with Revision number can't be converted to SemVer.\r\nParameter name: version", ex.Message);
-        }
-
-        [Theory]
-        [InlineData(0, 0, 0)]
-        [InlineData(1, 1, 1)]
-        [InlineData(1, 2, 0)]
-        [InlineData(22, 2, 4)]
-        public void FromVersionWithUndefinedRevisionTest(int major, int minor, int build)
-        {
-            var nonSemanticVersion = new Version(major, minor, build);
-
-            var v = SemVersion.FromVersion(nonSemanticVersion);
-
-            Assert.Equal(major, v.Major);
-            Assert.Equal(minor, v.Minor);
-            Assert.Equal(build, v.Patch);
-            Assert.Equal("", v.Prerelease);
-            Assert.Equal("", v.Metadata);
-        }
-
-        [Theory]
-        [InlineData(0, 0)]
-        [InlineData(1, 1)]
-        [InlineData(1, 2)]
-        [InlineData(12, 62)]
-        public void FromVersionWithUndefinedBuildRevisionTest(int major, int minor)
-        {
-            var nonSemanticVersion = new Version(major, minor);
-
-            var v = SemVersion.FromVersion(nonSemanticVersion);
-
-            Assert.Equal(major, v.Major);
-            Assert.Equal(minor, v.Minor);
-            Assert.Equal(0, v.Patch);
-            Assert.Equal("", v.Prerelease);
-            Assert.Equal("", v.Metadata);
-        }
-
-        [Fact]
-        public void FromVersionNullTest()
-        {
-            var ex = Assert.Throws<ArgumentNullException>(() => SemVersion.FromVersion(null));
-
-            Assert.Equal("Value cannot be null.\r\nParameter name: version", ex.Message);
-        }
-
-        [Theory]
-        [InlineData(0, 0, 0)]
-        [InlineData(1, 2, 3)]
-        [InlineData(34, 62, 0)]
-        public void ToVersionFromReleaseTest(int major, int minor, int patch)
-        {
-            var v = new SemVersion(major, minor, patch);
-
-            var nonSemanticVersion = v.ToVersion();
-
-            Assert.Equal(major, nonSemanticVersion.Major);
-            Assert.Equal(minor, nonSemanticVersion.Minor);
-            Assert.Equal(patch, nonSemanticVersion.Build);
-            Assert.Equal(-1, nonSemanticVersion.Revision);
-        }
-
-        [Theory]
-        [InlineData(-1, 0, 0, "A-Z.a-z.0-9", "A-Z.a-z.0-9")]
-        [InlineData(0, -1, 0, "", "")]
-        [InlineData(0, 0, -1, "alpha", "")]
-        [InlineData(-1, -1, -1, "", "build.42")]
-        public void ToVersionFromNegativeTest(int major, int minor, int patch, string prerelease, string metadata)
-        {
-            var v = new SemVersion(major, minor, patch, prerelease, metadata);
-
-            var ex = Assert.Throws<InvalidOperationException>(() => v.ToVersion());
-
-            Assert.Equal("Negative version numbers can't be converted to System.Version.", ex.Message);
-        }
-
-        [Theory]
-        [InlineData(1, 2, 3, "A-Z.a-z.0-9", "A-Z.a-z.0-9")]
-        [InlineData(1, 2, 3, "-", "b")]
-        [InlineData(1, 2, 3, ".", "b")]
-        [InlineData(1, 2, 3, "..", "b")]
-        [InlineData(1, 2, 3, "01", "b")]
-        [InlineData(1, 2, 3, "😞", "b")]
-        public void ToVersionFromPrereleaseTest(int major, int minor, int patch, string prerelease, string metadata)
-        {
-            var v = new SemVersion(major, minor, patch, prerelease, metadata);
-
-            var ex = Assert.Throws<InvalidOperationException>(() => v.ToVersion());
-
-            Assert.Equal("Prerelease version can't be converted to System.Version.", ex.Message);
-        }
-
-        [Theory]
-        [InlineData(1, 2, 3, "", "A-Z.a-z.0-9")]
-        [InlineData(1, 2, 3, "", "😞")]
-        [InlineData(1, 2, 3, "", ".")]
-        [InlineData(1, 2, 3, "", "..b")]
-        [InlineData(1, 2, 3, "", "-")]
-        [InlineData(1, 2, 3, "", "b..c")]
-        public void ToVersionFromMetadataTest(int major, int minor, int patch, string prerelease, string metadata)
-        {
-            var v = new SemVersion(major, minor, patch, prerelease, metadata);
-
-            var ex = Assert.Throws<InvalidOperationException>(() => v.ToVersion());
-
-            Assert.Equal("Version with build metadata can't be converted to System.Version.", ex.Message);
-        }
-        #endregion
-
-        // TODO better unit test on hashcode
-        [Fact]
-        public void GetHashCodeTest()
-        {
-            var v1 = SemVersion.Parse("1.0.0-1+b");
-            var v2 = SemVersion.Parse("1.0.0-1+c");
-
-            var h1 = v1.GetHashCode();
-            var h2 = v2.GetHashCode();
-
-            Assert.NotEqual(h1, h2);
-        }
-
-        [Theory]
-        [InlineData(1, 2, 3, "a", "b", "1.2.3-a+b")]
-        [InlineData(1, 2, 3, "a", "", "1.2.3-a")]
-        [InlineData(1, 2, 3, "", "b", "1.2.3+b")]
-        [InlineData(1, 2, 3, "", "", "1.2.3")]
-        [InlineData(1, 2, 0, "", "", "1.2.0")]
-        [InlineData(1, 0, 0, "", "", "1.0.0")]
-        [InlineData(0, 0, 0, "", "", "0.0.0")]
-        [InlineData(6, 20, 31, "beta-x.2", "dev-mha.120", "6.20.31-beta-x.2+dev-mha.120")]
-<<<<<<< HEAD
-        public void ToStringTest(int major, int minor, int patch, string prerelease, string metadata, string expected)
-=======
-        [InlineData(-1, 0, 0, "", "", "-1.0.0")]
-        [InlineData(0, -1, 0, "", "", "0.-1.0")]
-        [InlineData(0, 0, -1, "", "", "0.0.-1")]
-        [InlineData(-1, -1, -1, "", "", "-1.-1.-1")]
-        public void ToStringTest(int major, int minor, int patch, string prerelease, string build, string expected)
->>>>>>> 88f123e9
-        {
-            var v = new SemVersion(major, minor, patch, prerelease, metadata);
-
-            var actual = v.ToString();
-
-            Assert.Equal(expected, actual);
-        }
-
-        #region Change
-
-        // TODO add tests for validation
-        [Fact]
-        public void ChangeMajorTest()
-        {
-            var v1 = new SemVersion(1, 2, 3, "alpha", "dev");
-            var v2 = v1.Change(major: 5);
-
-            Assert.Equal(5, v2.Major);
-            Assert.Equal(2, v2.Minor);
-            Assert.Equal(3, v2.Patch);
-            Assert.Equal("alpha", v2.Prerelease);
-            Assert.Equal("dev", v2.Metadata);
-        }
-
-        // TODO add tests for validation
-        [Fact]
-        public void ChangeMinorTest()
-        {
-            var v1 = new SemVersion(1, 2, 3, "alpha", "dev");
-            var v2 = v1.Change(minor: 5);
-
-            Assert.Equal(1, v2.Major);
-            Assert.Equal(5, v2.Minor);
-            Assert.Equal(3, v2.Patch);
-            Assert.Equal("alpha", v2.Prerelease);
-            Assert.Equal("dev", v2.Metadata);
-        }
-
-        // TODO add tests for validation
-        [Fact]
-        public void ChangePatchTest()
-        {
-            var v1 = new SemVersion(1, 2, 3, "alpha", "dev");
-            var v2 = v1.Change(patch: 5);
-
-            Assert.Equal(1, v2.Major);
-            Assert.Equal(2, v2.Minor);
-            Assert.Equal(5, v2.Patch);
-            Assert.Equal("alpha", v2.Prerelease);
-            Assert.Equal("dev", v2.Metadata);
-        }
-
-        // TODO add tests for validation
-        [Fact]
-        public void ChangePrereleaseTest()
-        {
-            var v1 = new SemVersion(1, 2, 3, "alpha", "dev");
-            var v2 = v1.Change(prerelease: "beta");
-
-            Assert.Equal(1, v2.Major);
-            Assert.Equal(2, v2.Minor);
-            Assert.Equal(3, v2.Patch);
-            Assert.Equal("beta", v2.Prerelease);
-            Assert.Equal("dev", v2.Metadata);
-        }
-
-        // TODO add tests for validation
-        [Fact]
-        public void ChangeBuildTest()
-        {
-            var v1 = new SemVersion(1, 2, 3, "alpha", "dev");
-            var v2 = v1.Change(build: "gamma");
-
-            Assert.Equal(1, v2.Major);
-            Assert.Equal(2, v2.Minor);
-            Assert.Equal(3, v2.Patch);
-            Assert.Equal("alpha", v2.Prerelease);
-            Assert.Equal("gamma", v2.Metadata);
-        }
-        #endregion
-
-#if !NETSTANDARD
-        [Fact]
-        public void SerializationTest()
-        {
-            var semVer = new SemVersion(1, 2, 3, "alpha", "dev");
-            SemVersion semVerSerializedDeserialized;
-            using (var ms = new MemoryStream())
-            {
-                var bf = new BinaryFormatter();
-                bf.Serialize(ms, semVer);
-                ms.Position = 0;
-                semVerSerializedDeserialized = (SemVersion)bf.Deserialize(ms);
-            }
-            Assert.Equal(semVer, semVerSerializedDeserialized);
-        }
-#endif
-    }
+﻿using System;
+using System.Globalization;
+#if !NETSTANDARD
+using System.IO;
+using System.Runtime.Serialization.Formatters.Binary;
+#endif
+using Xunit;
+
+namespace Semver.Test
+{
+    /// <summary>
+    /// Tests of basic <see cref="SemVersion"/> functionality.
+    /// </summary>
+    public class SemVersionTests
+    {
+        #region Constructors
+        /// <summary>
+        /// Verifies the default values of the arguments to the primary constructor.
+        /// </summary>
+        [Fact]
+        public void ConstructSemVersionDefaultValuesTest()
+        {
+            var v = new SemVersion(1);
+
+            Assert.Equal(1, v.Major);
+            Assert.Equal(0, v.Minor);
+            Assert.Equal(0, v.Patch);
+            Assert.Equal("", v.Prerelease);
+            Assert.Equal("", v.Metadata);
+        }
+
+        [Theory]
+        // Basic version
+        [InlineData(1, 2, 3, "a", "b")]
+        // Letter Limits
+        [InlineData(1, 2, 3, "A-Z.a-z.0-9", "A-Z.a-z.0-9")]
+        // Dash in strange places
+        [InlineData(1, 2, 3, "-", "b")]
+        [InlineData(1, 2, 3, "--", "b")]
+        [InlineData(1, 2, 3, "a", "-")]
+        [InlineData(1, 2, 3, "a", "--")]
+        [InlineData(1, 2, 3, "-a", "b")]
+        [InlineData(1, 2, 3, "--a", "b")]
+        [InlineData(1, 2, 3, "a", "-b")]
+        [InlineData(1, 2, 3, "a", "--b")]
+        [InlineData(1, 2, 3, "a-", "b")]
+        [InlineData(1, 2, 3, "a--", "b")]
+        [InlineData(1, 2, 3, "a", "b-")]
+        [InlineData(1, 2, 3, "a", "b--")]
+        [InlineData(1, 2, 3, "-.a", "b")]
+        [InlineData(1, 2, 3, "a", "-.b")]
+        [InlineData(1, 2, 3, "a.-", "b")]
+        [InlineData(1, 2, 3, "a.-.c", "b")]
+        [InlineData(1, 2, 3, "a", "b.-")]
+        [InlineData(1, 2, 3, "a", "b.-.c")]
+        // Leading Zero on prerelease Alphanumeric Identifiers
+        [InlineData(1, 2, 3, "0a", "b")]
+        [InlineData(1, 2, 3, "00000a", "b")]
+        [InlineData(1, 2, 3, "a.0c", "b")]
+        [InlineData(1, 2, 3, "a.00000c", "b")]
+        // Empty string
+        [InlineData(1, 2, 3, "a", "")]
+        [InlineData(1, 2, 3, "", "b")]
+        [InlineData(1, 2, 3, "", "")]
+        // Null handling
+        [InlineData(1, 2, 3, "a", null)]
+        [InlineData(1, 2, 3, null, "b")]
+        [InlineData(1, 2, 3, null, null)]
+        // Negative version numbers
+        // TODO these should be invalid and throw argument exceptions (issue#41)
+        [InlineData(-1, 0, 0, "", "")]
+        [InlineData(0, -1, 0, "", "")]
+        [InlineData(0, 0, -1, "", "")]
+        [InlineData(-1, -1, -1, "", "")]
+        // Illegal characters
+        // TODO Illegal characters be invalid and throw argument exceptions (issue#41)
+        [InlineData(1, 2, 3, "😞", "b")]
+        [InlineData(1, 2, 3, "a", "😞")]
+        // Leading Zeros in Prerelease
+        // TODO Leading zeros in prerelease be invalid and throw argument exceptions (issue#41)
+        [InlineData(1, 2, 3, "01", "b")]
+        [InlineData(1, 2, 3, "a.01", "b")]
+        [InlineData(1, 2, 3, "a.01.c", "b")]
+        [InlineData(1, 2, 3, "a.0000001.c", "b")]
+        // Leading Zeros in MetaData (valid)
+        [InlineData(1, 2, 3, "a", "01")]
+        [InlineData(1, 2, 3, "a", "b.01")]
+        [InlineData(1, 2, 3, "a", "b.01.c")]
+        [InlineData(1, 2, 3, "a", "b.00000001.c")]
+        [InlineData(1, 2, 3, "a", "0b")]
+        [InlineData(1, 2, 3, "a", "0000000b")]
+        [InlineData(1, 2, 3, "a", "b.0c")]
+        [InlineData(1, 2, 3, "a", "b.000000c")]
+        // Empty Identifiers
+        // TODO Empty Identifiers should be invalid and throw argument exceptions (issue#41)
+        [InlineData(1, 2, 3, ".", "b")]
+        [InlineData(1, 2, 3, "a", ".")]
+        [InlineData(1, 2, 3, "a.", "b")]
+        [InlineData(1, 2, 3, "a..", "b")]
+        [InlineData(1, 2, 3, "a", "b.")]
+        [InlineData(1, 2, 3, "a", "b..")]
+        [InlineData(1, 2, 3, ".a", "b")]
+        [InlineData(1, 2, 3, "..a", "b")]
+        [InlineData(1, 2, 3, "a", ".b")]
+        [InlineData(1, 2, 3, "a", "..b")]
+        [InlineData(1, 2, 3, "a..c", "b")]
+        [InlineData(1, 2, 3, "a", "b..c")]
+        public void ConstructSemVersionTest(int major, int minor, int patch, string prerelease, string metadata)
+        {
+            var v = new SemVersion(major, minor, patch, prerelease, metadata);
+
+            Assert.Equal(major, v.Major);
+            Assert.Equal(minor, v.Minor);
+            Assert.Equal(patch, v.Patch);
+            Assert.Equal(prerelease ?? "", v.Prerelease);
+            Assert.Equal(metadata ?? "", v.Metadata);
+        }
+        #endregion
+
+        [Theory]
+        [InlineData(1, 2, 3, "a", "b")]
+        [InlineData(1, 2, 3, "A-Z.a-z.0-9", "A-Z.a-z.0-9")]
+        [InlineData(1, 2, 3, "a", "😞")]
+        [InlineData(1, 2, 3, "a", "b..c")]
+        [InlineData(1, 2, 3, "a", null)]
+        [InlineData(1, 2, 3, "a", "-")]
+        public void BuildTest(int major, int minor, int patch, string prerelease, string metadata)
+        {
+            var v = new SemVersion(major, minor, patch, prerelease, metadata);
+
+#pragma warning disable 618
+            Assert.Equal(metadata ?? "", v.Build);
+#pragma warning restore 618
+        }
+
+        [Theory]
+        [InlineData(1, 2, 3, "A-Z.a-z.0-9", "A-Z.a-z.0-9", true)]
+        [InlineData(1, 2, 3, "-", "b", true)]
+        [InlineData(1, 2, 3, ".", "b", true)]
+        [InlineData(1, 2, 3, "..", "b", true)]
+        [InlineData(1, 2, 3, "01", "b", true)]
+        [InlineData(1, 2, 3, "😞", "b", true)]
+        [InlineData(1, 2, 3, "", "b", false)]
+        [InlineData(1, 2, 3, null, "b", false)]
+        public void IsPrereleaseTest(int major, int minor, int patch, string prerelease, string metadata, bool expected)
+        {
+            var v = new SemVersion(major, minor, patch, prerelease, metadata);
+
+            Assert.True(expected == v.IsPrerelease, v.ToString());
+        }
+
+        #region System.Version
+        [Theory]
+        [InlineData(0, 0, 0, 0)]
+        [InlineData(1, 1, 1, 1)]
+        [InlineData(1, 2, 0, 3)]
+        [InlineData(1, 2, 4, 3)]
+        public void ConstructSemVersionFromSystemVersionTest(int major, int minor, int build, int revision)
+        {
+            var nonSemanticVersion = new Version(major, minor, build, revision);
+
+#pragma warning disable 618
+            var v = new SemVersion(nonSemanticVersion);
+#pragma warning restore 618
+
+            Assert.Equal(major, v.Major);
+            Assert.Equal(minor, v.Minor);
+            Assert.Equal(revision, v.Patch);
+            Assert.Equal("", v.Prerelease);
+            Assert.Equal(build > 0 ? build.ToString(CultureInfo.InvariantCulture) : "", v.Metadata);
+        }
+
+        [Theory]
+        [InlineData(0, 0, 0)]
+        [InlineData(1, 1, 1)]
+        [InlineData(1, 2, 0)]
+        [InlineData(1, 2, 4)]
+        public void ConstructSemVersionFromSystemVersionWithUndefinedRevisionTest(int major, int minor, int build)
+        {
+            var nonSemanticVersion = new Version(major, minor, build);
+
+#pragma warning disable 618
+            var v = new SemVersion(nonSemanticVersion);
+#pragma warning restore 618
+
+            Assert.Equal(major, v.Major);
+            Assert.Equal(minor, v.Minor);
+            Assert.Equal(0, v.Patch);
+            Assert.Equal("", v.Prerelease);
+            Assert.Equal(build > 0 ? build.ToString(CultureInfo.InvariantCulture) : "", v.Metadata);
+        }
+
+        [Theory]
+        [InlineData(0, 0)]
+        [InlineData(1, 1)]
+        [InlineData(1, 2)]
+        public void ConstructSemVersionFromSystemVersionWithUndefinedBuildRevisionTest(int major, int minor)
+        {
+            var nonSemanticVersion = new Version(major, minor);
+
+#pragma warning disable 618
+            var v = new SemVersion(nonSemanticVersion);
+#pragma warning restore 618
+
+            Assert.Equal(major, v.Major);
+            Assert.Equal(minor, v.Minor);
+            Assert.Equal(0, v.Patch);
+            Assert.Equal("", v.Prerelease);
+            Assert.Equal("", v.Metadata);
+        }
+
+        [Fact]
+        public void ConstructSemVersionFromNullSystemVersionTest()
+        {
+#pragma warning disable 618
+            var ex = Assert.Throws<ArgumentNullException>(() => new SemVersion(null));
+#pragma warning restore 618
+
+            Assert.Equal("Value cannot be null.\r\nParameter name: version", ex.Message);
+        }
+
+        [Theory]
+        [InlineData(0, 0, 0, 0)]
+        [InlineData(1, 1, 1, 0)]
+        [InlineData(1, 2, 0, 0)]
+        [InlineData(45, 2, 4, 0)]
+        public void FromVersionWithZeroRevisionTest(int major, int minor, int build, int revision)
+        {
+            var nonSemanticVersion = new Version(major, minor, build, revision);
+
+            var v = SemVersion.FromVersion(nonSemanticVersion);
+
+            Assert.Equal(major, v.Major);
+            Assert.Equal(minor, v.Minor);
+            Assert.Equal(build, v.Patch);
+            Assert.Equal("", v.Prerelease);
+            Assert.Equal("", v.Metadata);
+        }
+
+        [Theory]
+        [InlineData(1, 1, 1, 1)]
+        [InlineData(1, 2, 0, 32)]
+        [InlineData(45, 2, 4, 5414)]
+        public void FromVersionWithPositiveRevisionTest(int major, int minor, int build, int revision)
+        {
+            var nonSemanticVersion = new Version(major, minor, build, revision);
+
+            var ex = Assert.Throws<ArgumentException>(() => SemVersion.FromVersion(nonSemanticVersion));
+
+            Assert.Equal("Version with Revision number can't be converted to SemVer.\r\nParameter name: version", ex.Message);
+        }
+
+        [Theory]
+        [InlineData(0, 0, 0)]
+        [InlineData(1, 1, 1)]
+        [InlineData(1, 2, 0)]
+        [InlineData(22, 2, 4)]
+        public void FromVersionWithUndefinedRevisionTest(int major, int minor, int build)
+        {
+            var nonSemanticVersion = new Version(major, minor, build);
+
+            var v = SemVersion.FromVersion(nonSemanticVersion);
+
+            Assert.Equal(major, v.Major);
+            Assert.Equal(minor, v.Minor);
+            Assert.Equal(build, v.Patch);
+            Assert.Equal("", v.Prerelease);
+            Assert.Equal("", v.Metadata);
+        }
+
+        [Theory]
+        [InlineData(0, 0)]
+        [InlineData(1, 1)]
+        [InlineData(1, 2)]
+        [InlineData(12, 62)]
+        public void FromVersionWithUndefinedBuildRevisionTest(int major, int minor)
+        {
+            var nonSemanticVersion = new Version(major, minor);
+
+            var v = SemVersion.FromVersion(nonSemanticVersion);
+
+            Assert.Equal(major, v.Major);
+            Assert.Equal(minor, v.Minor);
+            Assert.Equal(0, v.Patch);
+            Assert.Equal("", v.Prerelease);
+            Assert.Equal("", v.Metadata);
+        }
+
+        [Fact]
+        public void FromVersionNullTest()
+        {
+            var ex = Assert.Throws<ArgumentNullException>(() => SemVersion.FromVersion(null));
+
+            Assert.Equal("Value cannot be null.\r\nParameter name: version", ex.Message);
+        }
+
+        [Theory]
+        [InlineData(0, 0, 0)]
+        [InlineData(1, 2, 3)]
+        [InlineData(34, 62, 0)]
+        public void ToVersionFromReleaseTest(int major, int minor, int patch)
+        {
+            var v = new SemVersion(major, minor, patch);
+
+            var nonSemanticVersion = v.ToVersion();
+
+            Assert.Equal(major, nonSemanticVersion.Major);
+            Assert.Equal(minor, nonSemanticVersion.Minor);
+            Assert.Equal(patch, nonSemanticVersion.Build);
+            Assert.Equal(-1, nonSemanticVersion.Revision);
+        }
+
+        [Theory]
+        [InlineData(-1, 0, 0, "A-Z.a-z.0-9", "A-Z.a-z.0-9")]
+        [InlineData(0, -1, 0, "", "")]
+        [InlineData(0, 0, -1, "alpha", "")]
+        [InlineData(-1, -1, -1, "", "build.42")]
+        public void ToVersionFromNegativeTest(int major, int minor, int patch, string prerelease, string metadata)
+        {
+            var v = new SemVersion(major, minor, patch, prerelease, metadata);
+
+            var ex = Assert.Throws<InvalidOperationException>(() => v.ToVersion());
+
+            Assert.Equal("Negative version numbers can't be converted to System.Version.", ex.Message);
+        }
+
+        [Theory]
+        [InlineData(1, 2, 3, "A-Z.a-z.0-9", "A-Z.a-z.0-9")]
+        [InlineData(1, 2, 3, "-", "b")]
+        [InlineData(1, 2, 3, ".", "b")]
+        [InlineData(1, 2, 3, "..", "b")]
+        [InlineData(1, 2, 3, "01", "b")]
+        [InlineData(1, 2, 3, "😞", "b")]
+        public void ToVersionFromPrereleaseTest(int major, int minor, int patch, string prerelease, string metadata)
+        {
+            var v = new SemVersion(major, minor, patch, prerelease, metadata);
+
+            var ex = Assert.Throws<InvalidOperationException>(() => v.ToVersion());
+
+            Assert.Equal("Prerelease version can't be converted to System.Version.", ex.Message);
+        }
+
+        [Theory]
+        [InlineData(1, 2, 3, "", "A-Z.a-z.0-9")]
+        [InlineData(1, 2, 3, "", "😞")]
+        [InlineData(1, 2, 3, "", ".")]
+        [InlineData(1, 2, 3, "", "..b")]
+        [InlineData(1, 2, 3, "", "-")]
+        [InlineData(1, 2, 3, "", "b..c")]
+        public void ToVersionFromMetadataTest(int major, int minor, int patch, string prerelease, string metadata)
+        {
+            var v = new SemVersion(major, minor, patch, prerelease, metadata);
+
+            var ex = Assert.Throws<InvalidOperationException>(() => v.ToVersion());
+
+            Assert.Equal("Version with build metadata can't be converted to System.Version.", ex.Message);
+        }
+        #endregion
+
+        // TODO better unit test on hashcode
+        [Fact]
+        public void GetHashCodeTest()
+        {
+            var v1 = SemVersion.Parse("1.0.0-1+b");
+            var v2 = SemVersion.Parse("1.0.0-1+c");
+
+            var h1 = v1.GetHashCode();
+            var h2 = v2.GetHashCode();
+
+            Assert.NotEqual(h1, h2);
+        }
+
+        [Theory]
+        [InlineData(1, 2, 3, "a", "b", "1.2.3-a+b")]
+        [InlineData(1, 2, 3, "a", "", "1.2.3-a")]
+        [InlineData(1, 2, 3, "", "b", "1.2.3+b")]
+        [InlineData(1, 2, 3, "", "", "1.2.3")]
+        [InlineData(1, 2, 0, "", "", "1.2.0")]
+        [InlineData(1, 0, 0, "", "", "1.0.0")]
+        [InlineData(0, 0, 0, "", "", "0.0.0")]
+        [InlineData(6, 20, 31, "beta-x.2", "dev-mha.120", "6.20.31-beta-x.2+dev-mha.120")]
+        [InlineData(-1, 0, 0, "", "", "-1.0.0")]
+        [InlineData(0, -1, 0, "", "", "0.-1.0")]
+        [InlineData(0, 0, -1, "", "", "0.0.-1")]
+        [InlineData(-1, -1, -1, "", "", "-1.-1.-1")]
+        public void ToStringTest(int major, int minor, int patch, string prerelease, string metadata, string expected)
+        {
+            var v = new SemVersion(major, minor, patch, prerelease, metadata);
+
+            var actual = v.ToString();
+
+            Assert.Equal(expected, actual);
+        }
+
+        #region Change
+
+        // TODO add tests for validation
+        [Fact]
+        public void ChangeMajorTest()
+        {
+            var v1 = new SemVersion(1, 2, 3, "alpha", "dev");
+            var v2 = v1.Change(major: 5);
+
+            Assert.Equal(5, v2.Major);
+            Assert.Equal(2, v2.Minor);
+            Assert.Equal(3, v2.Patch);
+            Assert.Equal("alpha", v2.Prerelease);
+            Assert.Equal("dev", v2.Metadata);
+        }
+
+        // TODO add tests for validation
+        [Fact]
+        public void ChangeMinorTest()
+        {
+            var v1 = new SemVersion(1, 2, 3, "alpha", "dev");
+            var v2 = v1.Change(minor: 5);
+
+            Assert.Equal(1, v2.Major);
+            Assert.Equal(5, v2.Minor);
+            Assert.Equal(3, v2.Patch);
+            Assert.Equal("alpha", v2.Prerelease);
+            Assert.Equal("dev", v2.Metadata);
+        }
+
+        // TODO add tests for validation
+        [Fact]
+        public void ChangePatchTest()
+        {
+            var v1 = new SemVersion(1, 2, 3, "alpha", "dev");
+            var v2 = v1.Change(patch: 5);
+
+            Assert.Equal(1, v2.Major);
+            Assert.Equal(2, v2.Minor);
+            Assert.Equal(5, v2.Patch);
+            Assert.Equal("alpha", v2.Prerelease);
+            Assert.Equal("dev", v2.Metadata);
+        }
+
+        // TODO add tests for validation
+        [Fact]
+        public void ChangePrereleaseTest()
+        {
+            var v1 = new SemVersion(1, 2, 3, "alpha", "dev");
+            var v2 = v1.Change(prerelease: "beta");
+
+            Assert.Equal(1, v2.Major);
+            Assert.Equal(2, v2.Minor);
+            Assert.Equal(3, v2.Patch);
+            Assert.Equal("beta", v2.Prerelease);
+            Assert.Equal("dev", v2.Metadata);
+        }
+
+        // TODO add tests for validation
+        [Fact]
+        public void ChangeBuildTest()
+        {
+            var v1 = new SemVersion(1, 2, 3, "alpha", "dev");
+            var v2 = v1.Change(build: "gamma");
+
+            Assert.Equal(1, v2.Major);
+            Assert.Equal(2, v2.Minor);
+            Assert.Equal(3, v2.Patch);
+            Assert.Equal("alpha", v2.Prerelease);
+            Assert.Equal("gamma", v2.Metadata);
+        }
+        #endregion
+
+#if !NETSTANDARD
+        [Fact]
+        public void SerializationTest()
+        {
+            var semVer = new SemVersion(1, 2, 3, "alpha", "dev");
+            SemVersion semVerSerializedDeserialized;
+            using (var ms = new MemoryStream())
+            {
+                var bf = new BinaryFormatter();
+                bf.Serialize(ms, semVer);
+                ms.Position = 0;
+                semVerSerializedDeserialized = (SemVersion)bf.Deserialize(ms);
+            }
+            Assert.Equal(semVer, semVerSerializedDeserialized);
+        }
+#endif
+    }
 }