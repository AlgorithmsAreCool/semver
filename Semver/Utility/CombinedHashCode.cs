--- conflicted
+++ resolved
@@ -1,117 +1,114 @@
-﻿using System;
-<<<<<<< HEAD
-using System.Collections.Generic;
-=======
-using System.ComponentModel;
->>>>>>> 1c53e42f
-using System.Runtime.CompilerServices;
-using System.Runtime.InteropServices;
-
-namespace Semver.Utility
-{
-    /// <summary>
-    /// Combine hash codes in a good way since <c>System.HashCode</c> isn't available.
-    /// </summary>
-    /// <remarks>Algorithm based on HashHelpers previously used in the core CLR.
-    /// https://github.com/dotnet/coreclr/blob/456afea9fbe721e57986a21eb3b4bb1c9c7e4c56/src/System.Private.CoreLib/shared/System/Numerics/Hashing/HashHelpers.cs
-    /// </remarks>
-    [StructLayout(LayoutKind.Auto)]
-    internal struct CombinedHashCode
-    {
-        private static readonly int RandomSeed = new Random().Next(int.MinValue, int.MaxValue);
-
-        #region Create Methods
-        public static CombinedHashCode Create<T1>(T1 value1)
-            => new CombinedHashCode(CombineValue(RandomSeed, value1));
-
-        public static CombinedHashCode Create<T1, T2>(T1 value1, T2 value2)
-        {
-            var hash = RandomSeed;
-            hash = CombineValue(hash, value1);
-            hash = CombineValue(hash, value2);
-            return new CombinedHashCode(hash);
-        }
-
-        public static CombinedHashCode Create<T1, T2, T3>(T1 value1, T2 value2, T3 value3)
-        {
-            var hash = RandomSeed;
-            hash = CombineValue(hash, value1);
-            hash = CombineValue(hash, value2);
-            hash = CombineValue(hash, value3);
-            return new CombinedHashCode(hash);
-        }
-
-        public static CombinedHashCode Create<T1, T2, T3, T4>(T1 value1, T2 value2, T3 value3, T4 value4)
-        {
-            var hash = RandomSeed;
-            hash = CombineValue(hash, value1);
-            hash = CombineValue(hash, value2);
-            hash = CombineValue(hash, value3);
-            hash = CombineValue(hash, value4);
-            return new CombinedHashCode(hash);
-        }
-
-        public static CombinedHashCode Create<T1, T2, T3, T4, T5>(T1 value1, T2 value2, T3 value3, T4 value4, T5 value5)
-        {
-            var hash = RandomSeed;
-            hash = CombineValue(hash, value1);
-            hash = CombineValue(hash, value2);
-            hash = CombineValue(hash, value3);
-            hash = CombineValue(hash, value4);
-            hash = CombineValue(hash, value5);
-            return new CombinedHashCode(hash);
-        }
-
-        public static CombinedHashCode CreateForItems<T>(IEnumerable<T> values)
-        {
-            var hash = RandomSeed;
-            foreach (var value in values)
-                hash = CombineValue(hash, value);
-
-            return new CombinedHashCode(hash);
-        }
-        #endregion
-
-#if DEBUG
-        private static readonly string UninitializedMessage = $"DEBUG: Uninitiated {nameof(CombinedHashCode)}.";
-        private readonly bool initialized;
-#endif
-        private int hash;
-
-        private CombinedHashCode(int hash)
-        {
-#if DEBUG
-            initialized = true;
-#endif
-            this.hash = hash;
-        }
-
-        public void Add<T>(T value)
-        {
-#if DEBUG
-            if (!initialized) throw new InvalidOperationException(UninitializedMessage);
-#endif
-            hash = CombineValue(hash, value);
-        }
-
-        public static implicit operator int(CombinedHashCode hashCode)
-        {
-#if DEBUG
-            if (!hashCode.initialized) throw new InvalidOperationException(UninitializedMessage);
-#endif
-            return hashCode.hash;
-        }
-
-        [EditorBrowsable(EditorBrowsableState.Never), Obsolete("HashCode is a mutable struct and should not be compared with other HashCodes. Use ToHashCode to retrieve the computed hash code.", true)]
-#pragma warning disable CS0809 // Obsolete member overrides non-obsolete member
-        public override int GetHashCode() => throw new NotSupportedException();
-#pragma warning restore CS0809 // Obsolete member overrides non-obsolete member
-
-        [MethodImpl(MethodImplOptions.AggressiveInlining)]
-        private static int CombineValue<T>(int hash1, T value)
-        {
-            uint rotateLeft5 = ((uint)hash1 << 5) | ((uint)hash1 >> 27);
-            return ((int)rotateLeft5 + hash1) ^ (value?.GetHashCode() ?? 0);
-        }
-    }
-}
+﻿using System;
+using System.Collections.Generic;
+using System.ComponentModel;
+using System.Runtime.CompilerServices;
+using System.Runtime.InteropServices;
+
+namespace Semver.Utility
+{
+    /// <summary>
+    /// Combine hash codes in a good way since <c>System.HashCode</c> isn't available.
+    /// </summary>
+    /// <remarks>Algorithm based on HashHelpers previously used in the core CLR.
+    /// https://github.com/dotnet/coreclr/blob/456afea9fbe721e57986a21eb3b4bb1c9c7e4c56/src/System.Private.CoreLib/shared/System/Numerics/Hashing/HashHelpers.cs
+    /// </remarks>
+    [StructLayout(LayoutKind.Auto)]
+    internal struct CombinedHashCode
+    {
+        private static readonly int RandomSeed = new Random().Next(int.MinValue, int.MaxValue);
+
+        #region Create Methods
+        public static CombinedHashCode Create<T1>(T1 value1)
+            => new CombinedHashCode(CombineValue(RandomSeed, value1));
+
+        public static CombinedHashCode Create<T1, T2>(T1 value1, T2 value2)
+        {
+            var hash = RandomSeed;
+            hash = CombineValue(hash, value1);
+            hash = CombineValue(hash, value2);
+            return new CombinedHashCode(hash);
+        }
+
+        public static CombinedHashCode Create<T1, T2, T3>(T1 value1, T2 value2, T3 value3)
+        {
+            var hash = RandomSeed;
+            hash = CombineValue(hash, value1);
+            hash = CombineValue(hash, value2);
+            hash = CombineValue(hash, value3);
+            return new CombinedHashCode(hash);
+        }
+
+        public static CombinedHashCode Create<T1, T2, T3, T4>(T1 value1, T2 value2, T3 value3, T4 value4)
+        {
+            var hash = RandomSeed;
+            hash = CombineValue(hash, value1);
+            hash = CombineValue(hash, value2);
+            hash = CombineValue(hash, value3);
+            hash = CombineValue(hash, value4);
+            return new CombinedHashCode(hash);
+        }
+
+        public static CombinedHashCode Create<T1, T2, T3, T4, T5>(T1 value1, T2 value2, T3 value3, T4 value4, T5 value5)
+        {
+            var hash = RandomSeed;
+            hash = CombineValue(hash, value1);
+            hash = CombineValue(hash, value2);
+            hash = CombineValue(hash, value3);
+            hash = CombineValue(hash, value4);
+            hash = CombineValue(hash, value5);
+            return new CombinedHashCode(hash);
+        }
+
+        public static CombinedHashCode CreateForItems<T>(IEnumerable<T> values)
+        {
+            var hash = RandomSeed;
+            foreach (var value in values)
+                hash = CombineValue(hash, value);
+
+            return new CombinedHashCode(hash);
+        }
+        #endregion
+
+#if DEBUG
+        private static readonly string UninitializedMessage = $"DEBUG: Uninitiated {nameof(CombinedHashCode)}.";
+        private readonly bool initialized;
+#endif
+        private int hash;
+
+        private CombinedHashCode(int hash)
+        {
+#if DEBUG
+            initialized = true;
+#endif
+            this.hash = hash;
+        }
+
+        public void Add<T>(T value)
+        {
+#if DEBUG
+            if (!initialized) throw new InvalidOperationException(UninitializedMessage);
+#endif
+            hash = CombineValue(hash, value);
+        }
+
+        public static implicit operator int(CombinedHashCode hashCode)
+        {
+#if DEBUG
+            if (!hashCode.initialized) throw new InvalidOperationException(UninitializedMessage);
+#endif
+            return hashCode.hash;
+        }
+
+        [EditorBrowsable(EditorBrowsableState.Never), Obsolete("HashCode is a mutable struct and should not be compared with other HashCodes. Use ToHashCode to retrieve the computed hash code.", true)]
+#pragma warning disable CS0809 // Obsolete member overrides non-obsolete member
+        public override int GetHashCode() => throw new NotSupportedException();
+#pragma warning restore CS0809 // Obsolete member overrides non-obsolete member
+
+        [MethodImpl(MethodImplOptions.AggressiveInlining)]
+        private static int CombineValue<T>(int hash1, T value)
+        {
+            uint rotateLeft5 = ((uint)hash1 << 5) | ((uint)hash1 >> 27);
+            return ((int)rotateLeft5 + hash1) ^ (value?.GetHashCode() ?? 0);
+        }
+    }
+}